{
<<<<<<< HEAD
  "id": "notebook-navigator-collections",
  "name": "Notebook Navigator (Collections)",
  "version": "1.8.1-collections",
=======
  "id": "notebook-navigator",
  "name": "Notebook Navigator",
  "version": "1.8.4",
>>>>>>> 9b5f029c
  "minAppVersion": "1.8.0",
  "description": "Replace the default file explorer with a clean two-pane interface featuring folder tree, tag browsing, file previews, keyboard navigation, drag-and-drop, pinned notes, customizable display options, and shortcut collections.",
  "author": "Johan Sanneblad (Fork by jpmoo)",
  "authorUrl": "https://github.com/jpmoo",
  "fundingUrl": "https://github.com/sponsors/johansan/",
  "isDesktopOnly": false
}<|MERGE_RESOLUTION|>--- conflicted
+++ resolved
@@ -1,13 +1,7 @@
 {
-<<<<<<< HEAD
   "id": "notebook-navigator-collections",
   "name": "Notebook Navigator (Collections)",
-  "version": "1.8.1-collections",
-=======
-  "id": "notebook-navigator",
-  "name": "Notebook Navigator",
-  "version": "1.8.4",
->>>>>>> 9b5f029c
+  "version": "1.8.4-collections",
   "minAppVersion": "1.8.0",
   "description": "Replace the default file explorer with a clean two-pane interface featuring folder tree, tag browsing, file previews, keyboard navigation, drag-and-drop, pinned notes, customizable display options, and shortcut collections.",
   "author": "Johan Sanneblad (Fork by jpmoo)",
