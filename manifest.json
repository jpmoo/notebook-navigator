{
<<<<<<< HEAD
  "id": "notebook-navigator-collections",
  "name": "Notebook Navigator (Collections)",
  "version": "1.7.2-collections",
=======
  "id": "notebook-navigator",
  "name": "Notebook Navigator",
  "version": "1.7.3",
>>>>>>> 87c24564
  "minAppVersion": "1.8.0",
  "description": "Replace the default file explorer with a clean two-pane interface featuring folder tree, tag browsing, file previews, keyboard navigation, drag-and-drop, pinned notes, customizable display options, and shortcut collections.",
  "author": "Johan Sanneblad (Fork by jpmoo)",
  "authorUrl": "https://github.com/jpmoo",
  "fundingUrl": "https://github.com/sponsors/johansan/",
  "isDesktopOnly": false
}<|MERGE_RESOLUTION|>--- conflicted
+++ resolved
@@ -1,13 +1,7 @@
 {
-<<<<<<< HEAD
   "id": "notebook-navigator-collections",
   "name": "Notebook Navigator (Collections)",
-  "version": "1.7.2-collections",
-=======
-  "id": "notebook-navigator",
-  "name": "Notebook Navigator",
-  "version": "1.7.3",
->>>>>>> 87c24564
+  "version": "1.7.3-collections",
   "minAppVersion": "1.8.0",
   "description": "Replace the default file explorer with a clean two-pane interface featuring folder tree, tag browsing, file previews, keyboard navigation, drag-and-drop, pinned notes, customizable display options, and shortcut collections.",
   "author": "Johan Sanneblad (Fork by jpmoo)",
