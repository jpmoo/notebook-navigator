--- conflicted
+++ resolved
@@ -62,20 +62,13 @@
     noteShortcutKeysByPath: Map<string, string>;
     tagShortcutKeysByPath: Map<string, string>;
     searchShortcutsByName: Map<string, SearchShortcut>;
-<<<<<<< HEAD
     collections: ShortcutCollection[];
     activeCollectionId: string;
     addFolderShortcut: (path: string, options?: { index?: number; collectionId?: string }) => Promise<boolean>;
     addNoteShortcut: (path: string, options?: { index?: number; collectionId?: string }) => Promise<boolean>;
     addTagShortcut: (tagPath: string, options?: { index?: number; collectionId?: string }) => Promise<boolean>;
     addSearchShortcut: (input: { name: string; query: string; provider: SearchProvider }, options?: { index?: number; collectionId?: string }) => Promise<boolean>;
-=======
-    addFolderShortcut: (path: string, options?: { index?: number }) => Promise<boolean>;
-    addNoteShortcut: (path: string, options?: { index?: number }) => Promise<boolean>;
-    addTagShortcut: (tagPath: string, options?: { index?: number }) => Promise<boolean>;
-    addSearchShortcut: (input: { name: string; query: string; provider: SearchProvider }, options?: { index?: number }) => Promise<boolean>;
-    addShortcutsBatch: (entries: ShortcutEntry[], options?: { index?: number }) => Promise<number>;
->>>>>>> 053dc49f
+    addShortcutsBatch: (entries: ShortcutEntry[], options?: { index?: number; collectionId?: string }) => Promise<number>;
     removeShortcut: (key: string) => Promise<boolean>;
     removeSearchShortcut: (name: string) => Promise<boolean>;
     reorderShortcuts: (orderedKeys: string[]) => Promise<boolean>;
@@ -345,14 +338,9 @@
     }, [app.vault, folderShortcutKeysByPath, noteShortcutKeysByPath]);
 
     const hydratedShortcuts = useMemo<HydratedShortcut[]>(() => {
-<<<<<<< HEAD
         // Reference vaultChangeVersion to ensure memoized value updates when tracked files change
-        void vaultChangeVersion;
+        void vaultChangeVersion; // Ensures memo recalculates after vault changes
         return collectionShortcuts.map(shortcut => {
-=======
-        void vaultChangeVersion; // Ensures memo recalculates after vault changes
-        return rawShortcuts.map(shortcut => {
->>>>>>> 053dc49f
             const key = getShortcutKey(shortcut);
 
             if (isFolderShortcut(shortcut)) {
@@ -460,18 +448,9 @@
         [updateSettings, activeCollectionId]
     );
 
-<<<<<<< HEAD
-    // Adds a folder shortcut if it doesn't already exist in the target collection
-    const addFolderShortcut = useCallback(
-        async (path: string, options?: { index?: number; collectionId?: string }) => {
-            const targetCollectionId = options?.collectionId || activeCollectionId;
-            const existingKey = getShortcutInCollection(path, targetCollectionId);
-            if (existingKey) {
-                new Notice(strings.shortcuts.folderExists);
-=======
     // Adds multiple shortcuts, validating each type and showing notices for duplicates or invalid entries
     const addShortcutsBatch = useCallback(
-        async (entries: ShortcutEntry[], options?: { index?: number }) => {
+        async (entries: ShortcutEntry[], options?: { index?: number; collectionId?: string }) => {
             if (entries.length === 0) {
                 return 0;
             }
@@ -584,54 +563,76 @@
                 return 0;
             }
 
-            // Insert normalized entries at specified index, shifting subsequent items
-            await updateSettings(current => {
-                const existing = current.shortcuts ?? [];
-                const next = [...existing];
-                let insertAt = typeof options?.index === 'number' ? Math.max(0, Math.min(options.index, next.length)) : next.length;
-
-                normalizedEntries.forEach(entry => {
-                    next.splice(insertAt, 0, entry);
-                    insertAt += 1;
-                });
-
-                current.shortcuts = next;
-            });
-
-            return normalizedEntries.length;
-        },
-        [folderShortcutKeysByPath, noteShortcutKeysByPath, tagShortcutKeysByPath, searchShortcutsByName, updateSettings]
-    );
-
-    // Adds a folder shortcut if it doesn't already exist
+            // Insert normalized entries using insertShortcut to support collections
+            const targetCollectionId = options?.collectionId || activeCollectionId;
+            let insertIndex = options?.index;
+            let successCount = 0;
+
+            for (const entry of normalizedEntries) {
+                // Check for duplicates within the target collection
+                let existingKey: string | null = null;
+                if (entry.type === ShortcutType.FOLDER) {
+                    existingKey = getShortcutInCollection(entry.path, targetCollectionId);
+                } else if (entry.type === ShortcutType.NOTE) {
+                    existingKey = getShortcutInCollection(entry.path, targetCollectionId);
+                } else if (entry.type === ShortcutType.TAG) {
+                    existingKey = getShortcutInCollection(entry.tagPath, targetCollectionId);
+                } else if (entry.type === ShortcutType.SEARCH) {
+                    // Search shortcuts are checked by name
+                    const collection = collections.find(c => c.id === targetCollectionId);
+                    if (collection) {
+                        const lookupKey = entry.name.toLowerCase();
+                        const existing = collection.shortcuts.find(s => 
+                            isSearchShortcut(s) && s.name.toLowerCase() === lookupKey
+                        );
+                        if (existing) {
+                            continue; // Skip duplicate
+                        }
+                    }
+                }
+
+                if (existingKey) {
+                    continue; // Skip duplicate within collection
+                }
+
+                const inserted = await insertShortcut(entry, insertIndex, targetCollectionId);
+                if (inserted) {
+                    successCount++;
+                    if (typeof insertIndex === 'number') {
+                        insertIndex += 1;
+                    }
+                }
+            }
+
+            return successCount;
+        },
+        [folderShortcutKeysByPath, noteShortcutKeysByPath, tagShortcutKeysByPath, searchShortcutsByName, updateSettings, insertShortcut, getShortcutInCollection, activeCollectionId, collections]
+    );
+
+    // Adds a folder shortcut if it doesn't already exist in the target collection
     const addFolderShortcut = useCallback(
-        async (path: string, options?: { index?: number }) => {
-            if (folderShortcutKeysByPath.has(path)) {
-                showNotice(strings.shortcuts.folderExists, { variant: 'warning' });
->>>>>>> 053dc49f
-                return false;
-            }
-            return insertShortcut({ type: ShortcutType.FOLDER, path }, options?.index, options?.collectionId);
-        },
-        [insertShortcut, getShortcutInCollection, activeCollectionId]
-    );
-
-    // Adds a note shortcut if it doesn't already exist in the target collection
-    const addNoteShortcut = useCallback(
-<<<<<<< HEAD
         async (path: string, options?: { index?: number; collectionId?: string }) => {
             const targetCollectionId = options?.collectionId || activeCollectionId;
             const existingKey = getShortcutInCollection(path, targetCollectionId);
             if (existingKey) {
-                new Notice(strings.shortcuts.noteExists);
-=======
-        async (path: string, options?: { index?: number }) => {
-            if (noteShortcutKeysByPath.has(path)) {
+                showNotice(strings.shortcuts.folderExists, { variant: 'warning' });
+                return false;
+            }
+            return insertShortcut({ type: ShortcutType.FOLDER, path }, options?.index, targetCollectionId);
+        },
+        [insertShortcut, getShortcutInCollection, activeCollectionId]
+    );
+
+    // Adds a note shortcut if it doesn't already exist in the target collection
+    const addNoteShortcut = useCallback(
+        async (path: string, options?: { index?: number; collectionId?: string }) => {
+            const targetCollectionId = options?.collectionId || activeCollectionId;
+            const existingKey = getShortcutInCollection(path, targetCollectionId);
+            if (existingKey) {
                 showNotice(strings.shortcuts.noteExists, { variant: 'warning' });
->>>>>>> 053dc49f
-                return false;
-            }
-            return insertShortcut({ type: ShortcutType.NOTE, path }, options?.index, options?.collectionId);
+                return false;
+            }
+            return insertShortcut({ type: ShortcutType.NOTE, path }, options?.index, targetCollectionId);
         },
         [insertShortcut, getShortcutInCollection, activeCollectionId]
     );
@@ -643,18 +644,13 @@
             if (!normalizedPath) {
                 return false;
             }
-<<<<<<< HEAD
             const targetCollectionId = options?.collectionId || activeCollectionId;
             const existingKey = getShortcutInCollection(normalizedPath, targetCollectionId);
             if (existingKey) {
-                new Notice(strings.shortcuts.tagExists);
-=======
-            if (tagShortcutKeysByPath.has(normalizedPath)) {
                 showNotice(strings.shortcuts.tagExists, { variant: 'warning' });
->>>>>>> 053dc49f
-                return false;
-            }
-            return insertShortcut({ type: ShortcutType.TAG, tagPath: normalizedPath }, options?.index, options?.collectionId);
+                return false;
+            }
+            return insertShortcut({ type: ShortcutType.TAG, tagPath: normalizedPath }, options?.index, targetCollectionId);
         },
         [insertShortcut, getShortcutInCollection, activeCollectionId]
     );
