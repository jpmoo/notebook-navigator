--- conflicted
+++ resolved
@@ -270,11 +270,10 @@
 
     // Rebuilds the complete tag tree structure from database contents
     const rebuildTagTree = useCallback(() => {
-<<<<<<< HEAD
         try {
             const db = getDBInstance();
             // Hidden items override: when enabled, include all folders in tag tree regardless of exclusions
-            const excludedFolderPatterns = showHiddenItems ? [] : settings.excludedFolders;
+            const excludedFolderPatterns = showHiddenItems ? [] : hiddenFolders;
             // Filter database results to only include files matching current visibility settings
             const includedPaths = new Set(getVisibleMarkdownFiles().map(f => f.path));
             const {
@@ -291,22 +290,6 @@
             if (tagTreeService) {
                 tagTreeService.updateTagTree(tagTree, newTagged, untaggedCount);
             }
-=======
-        const db = getDBInstance();
-        // Hidden items override: when enabled, include all folders in tag tree regardless of exclusions
-        const excludedFolderPatterns = showHiddenItems ? [] : hiddenFolders;
-        // Filter database results to only include files matching current visibility settings
-        const includedPaths = new Set(getVisibleMarkdownFiles().map(f => f.path));
-        const {
-            tagTree,
-            tagged: newTagged,
-            untagged: newUntagged,
-            hiddenRootTags
-        } = buildTagTreeFromDatabase(db, excludedFolderPatterns, includedPaths, settings.hiddenTags, showHiddenItems);
-        clearNoteCountCache();
-        const untaggedCount = newUntagged;
-        setFileData({ tagTree, tagged: newTagged, untagged: untaggedCount, hiddenRootTags });
->>>>>>> 053dc49f
 
             return tagTree;
         } catch (error) {
@@ -321,13 +304,7 @@
             }
             return emptyTree;
         }
-<<<<<<< HEAD
-    }, [settings.excludedFolders, settings.hiddenTags, showHiddenItems, tagTreeService, getVisibleMarkdownFiles]);
-=======
-
-        return tagTree;
     }, [hiddenFolders, settings.hiddenTags, showHiddenItems, tagTreeService, getVisibleMarkdownFiles]);
->>>>>>> 053dc49f
 
     /**
      * Effect: Rebuild tag tree when hidden items visibility changes
