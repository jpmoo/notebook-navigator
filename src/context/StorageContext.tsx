--- conflicted
+++ resolved
@@ -243,13 +243,12 @@
 
     // Rebuilds the complete tag tree structure from database contents
     const rebuildTagTree = useCallback(() => {
-<<<<<<< HEAD
         try {
             const db = getDBInstance();
             // Hidden items override: when enabled, include all folders in tag tree regardless of exclusions
-            const excludedFolderPatterns = settings.showHiddenItems ? [] : settings.excludedFolders;
+            const excludedFolderPatterns = showHiddenItems ? [] : settings.excludedFolders;
             // Filter database results to only include files matching current visibility settings
-            const includedPaths = new Set(getFilteredMarkdownFilesCallback().map(f => f.path));
+            const includedPaths = new Set(getVisibleMarkdownFiles().map(f => f.path));
             const { tagTree, untagged: newUntagged, hiddenRootTags } = buildTagTreeFromDatabase(db, excludedFolderPatterns, includedPaths);
             clearNoteCountCache();
             const untaggedCount = newUntagged;
@@ -259,17 +258,6 @@
             if (tagTreeService) {
                 tagTreeService.updateTagTree(tagTree, untaggedCount);
             }
-=======
-        const db = getDBInstance();
-        // Hidden items override: when enabled, include all folders in tag tree regardless of exclusions
-        const excludedFolderPatterns = showHiddenItems ? [] : settings.excludedFolders;
-        // Filter database results to only include files matching current visibility settings
-        const includedPaths = new Set(getVisibleMarkdownFiles().map(f => f.path));
-        const { tagTree, untagged: newUntagged, hiddenRootTags } = buildTagTreeFromDatabase(db, excludedFolderPatterns, includedPaths);
-        clearNoteCountCache();
-        const untaggedCount = newUntagged;
-        setFileData({ tagTree, untagged: untaggedCount, hiddenRootTags });
->>>>>>> 85222e40
 
             return tagTree;
         } catch (error) {
@@ -284,13 +272,7 @@
             }
             return emptyTree;
         }
-<<<<<<< HEAD
-    }, [settings.excludedFolders, settings.showHiddenItems, tagTreeService, getFilteredMarkdownFilesCallback]);
-=======
-
-        return tagTree;
     }, [settings.excludedFolders, showHiddenItems, tagTreeService, getVisibleMarkdownFiles]);
->>>>>>> 85222e40
 
     /**
      * Effect: Rebuild tag tree when hidden items visibility changes
