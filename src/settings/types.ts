/*
 * Notebook Navigator - Plugin for Obsidian
 * Copyright (c) 2025 Johan Sanneblad
 *
 * This program is free software: you can redistribute it and/or modify
 * it under the terms of the GNU General Public License as published by
 * the Free Software Foundation, either version 3 of the License, or
 * (at your option) any later version.
 *
 * This program is distributed in the hope that it will be useful,
 * but WITHOUT ANY WARRANTY; without even the implied warranty of
 * MERCHANTABILITY or FITNESS FOR A PARTICULAR PURPOSE.  See the
 * GNU General Public License for more details.
 *
 * You should have received a copy of the GNU General Public License
 * along with this program.  If not, see <https://www.gnu.org/licenses/>.
 */

import type { FileVisibility } from '../utils/fileTypeUtils';
import type { FolderAppearance, TagAppearance } from '../hooks/useListPaneAppearance';
import type { BackgroundMode, PinnedNotes } from '../types';
import type { FolderNoteCreationPreference } from '../types/folderNote';
import type { KeyboardShortcutConfig } from '../utils/keyboardShortcuts';
import type { ShortcutEntry, ShortcutCollection } from '../types/shortcuts';
import type { SearchProvider } from '../types/search';

/** Available sort options for file listing */
export type SortOption = 'modified-desc' | 'modified-asc' | 'created-desc' | 'created-asc' | 'title-asc' | 'title-desc';

/** Available orderings for tags in the navigation pane */
export type TagSortOrder = 'alpha-asc' | 'alpha-desc' | 'frequency-asc' | 'frequency-desc';

/** Type guard for validating tag sort order values */
export function isTagSortOrder(value: string): value is TagSortOrder {
    return value === 'alpha-asc' || value === 'alpha-desc' || value === 'frequency-asc' || value === 'frequency-desc';
}

/** Scope of items that button actions affect */
export type ItemScope = 'all' | 'folders-only' | 'tags-only';

/** Modifier key used for multi-select operations */
export type MultiSelectModifier = 'cmdCtrl' | 'optionAlt';

/** Display options for list pane title */
export type ListPaneTitleOption = 'header' | 'list' | 'hidden';

/** Grouping options for list pane notes */
export type ListNoteGroupingOption = 'none' | 'date' | 'folder';

/** Date source to display when alphabetical sorting is active */
export type AlphabeticalDateMode = 'created' | 'modified';

/** Buttons available in the navigation toolbar */
export type NavigationToolbarButtonId = 'shortcuts' | 'expandCollapse' | 'hiddenItems' | 'rootReorder' | 'newFolder';

/** Buttons available in the list toolbar */
export type ListToolbarButtonId = 'search' | 'descendants' | 'sort' | 'appearance' | 'newNote';

/** Visibility toggles for toolbar buttons */
export interface ToolbarVisibilitySettings {
    navigation: Record<NavigationToolbarButtonId, boolean>;
    list: Record<ListToolbarButtonId, boolean>;
}

/** Vault profile storing hidden folder, tag, and note patterns */
export interface VaultProfile {
    id: string;
    name: string;
    fileVisibility: FileVisibility;
    hiddenFolders: string[];
    hiddenTags: string[];
    hiddenFiles: string[];
    navigationBanner: string | null;
    shortcuts: ShortcutEntry[];
}

/**
 * Plugin settings interface defining all configurable options
 * Settings are organized by tab for easier maintenance
 */
export interface NotebookNavigatorSettings {
    // General tab - Filtering
    fileVisibility: FileVisibility;
    hiddenTags: string[];
    vaultProfiles: VaultProfile[];
    vaultProfile: string;

    // General tab - Behavior
    autoRevealActiveFile: boolean;
    autoRevealIgnoreRightSidebar: boolean;
    multiSelectModifier: MultiSelectModifier;

    // General tab - View
    startView: 'navigation' | 'files';

    // General tab - Homepage
    homepage: string | null;
    mobileHomepage: string | null;
    useMobileHomepage: boolean;

    // General tab - Desktop appearance
    showTooltips: boolean;
    showTooltipPath: boolean;
    desktopBackground: BackgroundMode;
    desktopScale: number;

    // General tab - Mobile appearance
    mobileBackground: BackgroundMode;
    mobileScale: number;

    // General tab - Formatting
    dateFormat: string;
    timeFormat: string;

    // Navigation pane tab
    skipAutoScroll: boolean;
    showSectionIcons: boolean;
    showShortcuts: boolean;
    showRecentNotes: boolean;
    recentNotesCount: number;
    collapseBehavior: ItemScope;
    smartCollapse: boolean;
    colorIconOnly: boolean;
    toolbarVisibility: ToolbarVisibilitySettings;
    showNoteCount: boolean;
    separateNoteCounts: boolean;
    navIndent: number;
    navItemHeight: number;
    navItemHeightScaleText: boolean;
    rootLevelSpacing: number;

    // Folders & tags tab
    autoSelectFirstFileOnFocusChange: boolean;
    autoExpandFoldersTags: boolean;
    showFolderIcons: boolean;
    showRootFolder: boolean;
    inheritFolderColors: boolean;
    enableFolderNotes: boolean;
    folderNoteType: FolderNoteCreationPreference;
    folderNoteName: string;
    folderNoteProperties: string;
    hideFolderNoteInList: boolean;
    pinCreatedFolderNote: boolean;
    showTags: boolean;
    showTagIcons: boolean;
    showAllTagsFolder: boolean;
    showUntagged: boolean;
    tagSortOrder: TagSortOrder;
    keepEmptyTagsProperty: boolean;

    // List pane tab
    defaultFolderSort: SortOption;
    listPaneTitle: ListPaneTitleOption;
    noteGrouping: ListNoteGroupingOption;
    filterPinnedByFolder: boolean;
    showPinnedGroupHeader: boolean;
    showPinnedIcon: boolean;
    optimizeNoteHeight: boolean;
    slimItemHeight: number;
    slimItemHeightScaleText: boolean;
    showQuickActions: boolean;
    quickActionRevealInFolder: boolean;
    quickActionPinNote: boolean;
    quickActionOpenInNewTab: boolean;

    // Notes tab
    useFrontmatterMetadata: boolean;
    frontmatterIconField: string;
    frontmatterColorField: string;
    frontmatterNameField: string;
    frontmatterCreatedField: string;
    frontmatterModifiedField: string;
    frontmatterDateFormat: string;
    saveMetadataToFrontmatter: boolean;
    iconizeFormat: boolean;
    fileNameRows: number;
    showFileDate: boolean;
    alphabeticalDateMode: AlphabeticalDateMode;
    showFileTags: boolean;
    showFileTagAncestors: boolean;
    colorFileTags: boolean;
    showFileTagsInSlimMode: boolean;
    showParentFolder: boolean;
    showParentFolderColor: boolean;
    showFilePreview: boolean;
    skipHeadingsInPreview: boolean;
    skipCodeBlocksInPreview: boolean;
    previewProperties: string[];
    previewRows: number;
    showFeatureImage: boolean;
    featureImageProperties: string[];
    forceSquareFeatureImage: boolean;
    useEmbeddedImageFallback: boolean;

    // Icon packs tab
    externalIconProviders: Record<string, boolean>;

    // Search & hotkeys tab
    searchProvider: SearchProvider | null;
    keyboardShortcuts: KeyboardShortcutConfig;
<<<<<<< HEAD
    shortcuts: ShortcutEntry[];
    shortcutCollections: ShortcutCollection[];
    activeShortcutCollection: string;
=======
>>>>>>> 0055c0ba

    // Advanced tab
    checkForUpdatesOnStart: boolean;
    confirmBeforeDelete: boolean;

    // Runtime state and cached data
    customVaultName: string;
    pinnedNotes: PinnedNotes;
    fileIcons: Record<string, string>;
    fileColors: Record<string, string>;
    folderIcons: Record<string, string>;
    folderColors: Record<string, string>;
    folderBackgroundColors: Record<string, string>;
    folderSortOverrides: Record<string, SortOption>;
    folderAppearances: Record<string, FolderAppearance>;
    tagIcons: Record<string, string>;
    tagColors: Record<string, string>;
    tagBackgroundColors: Record<string, string>;
    tagSortOverrides: Record<string, SortOption>;
    tagAppearances: Record<string, TagAppearance>;
    navigationSeparators: Record<string, boolean>;
    recentColors: string[];
    lastShownVersion: string;
    latestKnownRelease: string;
    lastAnnouncedRelease: string;
    lastReleaseCheckAt: number | null;
    rootFolderOrder: string[];
    rootTagOrder: string[];
}<|MERGE_RESOLUTION|>--- conflicted
+++ resolved
@@ -198,12 +198,9 @@
     // Search & hotkeys tab
     searchProvider: SearchProvider | null;
     keyboardShortcuts: KeyboardShortcutConfig;
-<<<<<<< HEAD
     shortcuts: ShortcutEntry[];
     shortcutCollections: ShortcutCollection[];
     activeShortcutCollection: string;
-=======
->>>>>>> 0055c0ba
 
     // Advanced tab
     checkForUpdatesOnStart: boolean;
