--- conflicted
+++ resolved
@@ -204,7 +204,6 @@
         tagPaths.sort((a, b) => naturalCompare(a, b));
 
         for (const tagPath of tagPaths) {
-<<<<<<< HEAD
             try {
                 const parts = tagPath.split('/');
                 let currentPath = '';
@@ -212,33 +211,23 @@
                 // Safety check: skip tags with excessive depth
                 if (parts.length > MAX_DEPTH) {
                     console.warn(`[Notebook Navigator] Skipping tag with excessive depth: ${tagPath}`);
-=======
-            const parts = tagPath.split('/');
-            let currentPath = '';
-
-            for (let i = 0; i < parts.length; i++) {
-                const part = parts[i];
-                currentPath = i === 0 ? part : `${currentPath}/${part}`;
-                if (!part) {
-                    // Inline + frontmatter mixes can emit empty fragments (e.g. #tag//child); skip them so we never
-                    // create phantom nodes while keeping currentPath aligned for the next real fragment.
                     continue;
                 }
-                const normalizedCurrentPath = normalizeTagPathValue(currentPath);
-                if (normalizedCurrentPath.length === 0) {
->>>>>>> 85222e40
-                    continue;
-                }
 
                 for (let i = 0; i < parts.length; i++) {
                     const part = parts[i];
+                    currentPath = i === 0 ? part : `${currentPath}/${part}`;
+                    if (!part) {
+                        // Inline + frontmatter mixes can emit empty fragments (e.g. #tag//child); skip them so we never
+                        // create phantom nodes while keeping currentPath aligned for the next real fragment.
+                        continue;
+                    }
                     // Safety check: skip empty or extremely long parts
                     if (!part || part.length === 0 || part.length > 500) {
                         console.warn(`[Notebook Navigator] Skipping invalid tag part: ${part}`);
                         continue;
                     }
                     
-                    currentPath = i === 0 ? part : `${currentPath}/${part}`;
                     const normalizedCurrentPath = normalizeTagPathValue(currentPath);
                     if (normalizedCurrentPath.length === 0) {
                         continue;
