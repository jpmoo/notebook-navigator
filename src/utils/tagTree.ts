--- conflicted
+++ resolved
@@ -330,35 +330,6 @@
     const allFiles = new Set<string>();
     const visited = new Set<TagTreeNode>();
 
-<<<<<<< HEAD
-    // Collect all unique files from this node and all descendants
-    const allFiles = new Set(node.notesWithTag);
-    const visited = new Set<string>();
-    let depth = 0;
-    const MAX_DEPTH = 50;
-
-    // Helper to collect files from children
-    function collectFromChildren(n: TagTreeNode): void {
-        // Safety check to prevent infinite recursion
-        if (visited.has(n.path) || depth >= MAX_DEPTH) {
-            if (depth >= MAX_DEPTH) {
-                console.warn('[Notebook Navigator] Tag tree depth limit reached during note count collection');
-            }
-            return;
-        }
-        
-        visited.add(n.path);
-        depth++;
-        
-        for (const child of n.children.values()) {
-            child.notesWithTag.forEach(file => allFiles.add(file));
-            collectFromChildren(child);
-        }
-        
-        depth--;
-        visited.delete(n.path);
-    }
-=======
     // Recursively visits nodes while tracking visited set to handle circular references
     const visit = (current: TagTreeNode): void => {
         if (visited.has(current)) {
@@ -371,7 +342,6 @@
             visit(child);
         }
     };
->>>>>>> 053dc49f
 
     visit(node);
 
@@ -385,22 +355,6 @@
  * Collect all tag paths from a node and its descendants
  * Returns lowercase paths for logic operations
  */
-<<<<<<< HEAD
-export function collectAllTagPaths(node: TagTreeNode, paths: Set<string> = new Set(), visited: Set<string> = new Set()): Set<string> {
-    // Safety check to prevent infinite recursion from circular references
-    if (visited.has(node.path)) {
-        console.warn('[Notebook Navigator] Circular reference detected in tag tree at:', node.path);
-        return paths;
-    }
-    
-    // Safety limit to prevent stack overflow
-    if (visited.size >= 1000) {
-        console.warn('[Notebook Navigator] Tag tree depth limit reached during path collection');
-        return paths;
-    }
-    
-    visited.add(node.path);
-=======
 export function collectAllTagPaths(node: TagTreeNode, paths: Set<string> = new Set(), visited: Set<TagTreeNode> = new Set()): Set<string> {
     // Guard against circular references in tree structure
     if (visited.has(node)) {
@@ -408,15 +362,9 @@
     }
     visited.add(node);
 
->>>>>>> 053dc49f
     paths.add(node.path);
-    
     for (const child of node.children.values()) {
-<<<<<<< HEAD
-        collectAllTagPaths(child, paths, new Set(visited));
-=======
         collectAllTagPaths(child, paths, visited);
->>>>>>> 053dc49f
     }
     
     return paths;
