--- conflicted
+++ resolved
@@ -182,7 +182,6 @@
         }
 
         try {
-<<<<<<< HEAD
             let cachedMetadata: CachedMetadata | null = null;
             try {
                 cachedMetadata = this.app.metadataCache.getFileCache(job.file);
@@ -191,11 +190,7 @@
                 return null;
             }
             
-            const processedMetadata = extractMetadataFromCache(cachedMetadata, settings);
-=======
-            const cachedMetadata = this.app.metadataCache.getFileCache(job.file);
             const processedMetadata = shouldExtractMetadata ? extractMetadataFromCache(cachedMetadata, settings) : {};
->>>>>>> 85222e40
 
             const fileMetadata: FileData['metadata'] = {};
             if (shouldExtractMetadata) {
